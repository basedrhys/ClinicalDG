import clinicaldg.cxr.Constants as Constants
import numpy as np
import pandas as pd
from pathlib import Path
import os
import sys
import matplotlib.pyplot as plt
from PIL import Image
import json
import random
from clinicaldg.cxr.preprocess.validate import validate_all

def preprocess_mimic():
    # img_dir = Path(Constants.image_paths['MIMIC'])
    meta_dir = Path(Constants.meta_paths['MIMIC'])
    out_folder = meta_dir/'clinicaldg'
    out_folder.mkdir(parents = True, exist_ok = True)  

    patients = pd.read_csv(meta_dir/'patients.csv')
    labels = pd.read_csv(meta_dir/'mimic-cxr-2.0.0-negbio.csv')
    meta = pd.read_csv(meta_dir/'mimic-cxr-2.0.0-metadata.csv')

    df = meta.merge(patients, on = 'subject_id').merge(labels, on = ['subject_id', 'study_id'])
    df['age_decile'] = pd.cut(df['anchor_age'], bins = list(range(0, 100, 10))).apply(lambda x: f'{x.left}-{x.right}').astype(str)
    df['frontal'] = df.ViewPosition.isin(['AP', 'PA'])

    df['path'] = df.apply(lambda x: os.path.join(f'p{str(x["subject_id"])[:2]}', f'p{x["subject_id"]}', f's{x["study_id"]}', f'{x["dicom_id"]}.jpg'), axis = 1)
    df.to_csv(out_folder/"preprocessed.csv", index=False)

def preprocess_pad():
    img_dir = Path(Constants.image_paths['PAD'])
    meta_dir = Path(Constants.meta_paths['PAD'])
    out_folder = meta_dir/'clinicaldg'
    out_folder.mkdir(parents = True, exist_ok = True)         

    df = pd.read_csv(meta_dir/'PADCHEST_chest_x_ray_images_labels_160K_01.02.19.csv')
    df = df[['ImageID', 'StudyID', 'PatientID','PatientBirth','PatientSex_DICOM', 'ViewPosition_DICOM', 'Projection','Labels']]
    df = df[~df["Labels"].isnull()]
    df = df[df["ImageID"].apply(lambda x: os.path.exists(os.path.join(img_dir, x)))]
    df = df[df.Projection.isin(['PA', 'L', 'AP_horizontal', 'AP'])]

    df['frontal'] = ~(df['Projection'] == 'L')
    df = df[~df['Labels'].apply(lambda x: 'exclude' in x or 'unchanged' in x)]

    mapping = dict()

    mapping['Effusion'] = ['hydropneumothorax', 'empyema', 'hemothorax']
    mapping["Consolidation"] = ["air bronchogram"]
    mapping['No Finding'] = ['normal']

    for pathology in Constants.take_labels:
        mask = df["Labels"].str.contains(pathology.lower())
        if pathology in mapping:
            for syn in mapping[pathology]:
                mask |= df["Labels"].str.contains(syn.lower())
        df[pathology] = mask.astype(int)

    df['Age'] = 2017 - df['PatientBirth']
    df.reset_index(drop = True).to_csv(out_folder/"preprocessed.csv", index=False)


def preprocess_cxp():
<<<<<<< HEAD
    # img_dir = Path(Constants.image_paths['CXP'])
    meta_dir = Path(Constants.meta_paths['CXP'])
    out_folder = meta_dir/'clinicaldg'
    out_folder.mkdir(parents = True, exist_ok = True)  
    df = pd.read_csv(meta_dir/"map.csv")
=======
    img_dir = Path(Constants.image_paths['CXP'])
    out_folder = img_dir/'clinicaldg'
    if (img_dir/'CheXpert-v1.0'/'train.csv').is_file():
        df = pd.concat([pd.read_csv(img_dir/'CheXpert-v1.0'/'train.csv'), 
                        pd.read_csv(img_dir/'CheXpert-v1.0'/'valid.csv')],
                        ignore_index = True)
    elif (img_dir/'CheXpert-v1.0-small'/'train.csv').is_file(): 
        df = pd.concat([pd.read_csv(img_dir/'CheXpert-v1.0-small'/'train.csv'),
                        pd.read_csv(img_dir/'CheXpert-v1.0-small'/'valid.csv')],
                        ignore_index = True)
    elif (img_dir/'train.csv').is_file():
        raise ValueError('Please set Constants.image_paths["CXP"] to be the PARENT of the current'+
                ' directory and rerun this script.')
    else:
        raise ValueError("CheXpert files not found!")

    out_folder.mkdir(parents = True, exist_ok = True)  
>>>>>>> 72154a87

    df['subject_id'] = df['Path'].apply(lambda x: int(Path(x).parent.parent.name[7:]))
    df['Path'] = df['Path'].apply(lambda x: str(x).replace("CheXpert-v1.0/", ""))
    df.reset_index(drop = True).to_csv(out_folder/"preprocessed.csv", index=False)

def preprocess_nih():
    # img_dir = Path(Constants.image_paths['NIH'])
    meta_dir = Path(Constants.meta_paths['NIH'])
    out_folder = meta_dir/'clinicaldg'
    out_folder.mkdir(parents = True, exist_ok = True)  
    df = pd.read_csv(meta_dir/"Data_Entry_2017.csv")
    df['labels'] = df['Finding Labels'].apply(lambda x: x.split('|'))

    for label in Constants.take_labels:
        df[label] = df['labels'].apply(lambda x: label in x)
    df.reset_index(drop = True).to_csv(out_folder/"preprocessed.csv", index=False)


if __name__ == '__main__':
    print("Validating paths...")
    validate_all()
    print("Preprocessing MIMIC-CXR...")
    preprocess_mimic()
    print("Preprocessing CheXpert...")
    preprocess_cxp()
    print("Preprocessing ChestX-ray8...")
    preprocess_nih()
    print("Preprocessing PadChest... This might take a few minutes...")
    preprocess_pad()<|MERGE_RESOLUTION|>--- conflicted
+++ resolved
@@ -60,13 +60,6 @@
 
 
 def preprocess_cxp():
-<<<<<<< HEAD
-    # img_dir = Path(Constants.image_paths['CXP'])
-    meta_dir = Path(Constants.meta_paths['CXP'])
-    out_folder = meta_dir/'clinicaldg'
-    out_folder.mkdir(parents = True, exist_ok = True)  
-    df = pd.read_csv(meta_dir/"map.csv")
-=======
     img_dir = Path(Constants.image_paths['CXP'])
     out_folder = img_dir/'clinicaldg'
     if (img_dir/'CheXpert-v1.0'/'train.csv').is_file():
@@ -84,7 +77,6 @@
         raise ValueError("CheXpert files not found!")
 
     out_folder.mkdir(parents = True, exist_ok = True)  
->>>>>>> 72154a87
 
     df['subject_id'] = df['Path'].apply(lambda x: int(Path(x).parent.parent.name[7:]))
     df['Path'] = df['Path'].apply(lambda x: str(x).replace("CheXpert-v1.0/", ""))
